package main

import (
	"bytes"
	"context"
	"encoding/csv"
	"encoding/json"
	"errors"
	"flag"
	"fmt"
	"io"
	"math"
	"net/http"
	"net/url"
	"os"
	"os/signal"
	"regexp"
	"slices"
	"sort"
	"strconv"
	"strings"
	"sync"
	"time"

	"github.com/go-git/go-billy/v5/memfs"
	"github.com/go-git/go-git/v5"
	"github.com/go-git/go-git/v5/config"
	"github.com/go-git/go-git/v5/plumbing"
	"github.com/go-git/go-git/v5/plumbing/object"
	"github.com/go-git/go-git/v5/storage/memory"
	"github.com/gofri/go-github-pagination/githubpagination"
	"github.com/google/go-github/v69/github"
	"github.com/hashicorp/go-cleanhttp"
	"github.com/hashicorp/go-hclog"
	"github.com/hashicorp/go-retryablehttp"
	"github.com/xanzy/go-gitlab"
)

const (
	dateFormat          = "Mon, 2 Jan 2006"
	defaultGithubDomain = "github.com"
	defaultGitlabDomain = "gitlab.com"
)

var loop, report bool
var deleteExistingRepos, enablePullRequests, renameMasterToMain bool
var githubDomain, githubRepo, githubToken, githubUser, gitlabDomain, gitlabProject, gitlabToken, projectsCsvPath string

var (
	cache          *objectCache
	errCount       int
	logger         hclog.Logger
	gh             *github.Client
	gl             *gitlab.Client
	maxConcurrency int
)

type Project = []string

type Report struct {
	GroupName          string
	ProjectName        string
	MergeRequestsCount int
}

type GitHubError struct {
	Message          string
	DocumentationURL string `json:"documentation_url"`
}

func sendErr(err error) {
	errCount++
	logger.Error(err.Error())
}

func unmarshalResp(resp *http.Response, model interface{}) error {
	if resp == nil {
		return nil
	}

	respBody, err := io.ReadAll(resp.Body)
	if err != nil {
		return fmt.Errorf("parsing response body: %+v", err)
	}
	resp.Body.Close()

	// Trim away a BOM if present
	respBody = bytes.TrimPrefix(respBody, []byte("\xef\xbb\xbf"))

	// In some cases the respBody is empty, but not nil, so don't attempt to unmarshal this
	if len(respBody) == 0 {
		return nil
	}

	// Unmarshal into provided model
	if err := json.Unmarshal(respBody, model); err != nil {
		return fmt.Errorf("unmarshaling response body: %+v", err)
	}

	// Reassign the response body as downstream code may expect it
	resp.Body = io.NopCloser(bytes.NewBuffer(respBody))

	return nil
}

func main() {
	var err error

	// Bypass pre-emptive rate limit checks in the GitHub client, as we will handle these via go-retryablehttp
	valueCtx := context.WithValue(context.Background(), github.BypassRateLimitCheck, true)

	// Assign a Done channel so we can abort on Ctrl-c
	ctx, cancel := context.WithCancel(valueCtx)

	c := make(chan os.Signal, 1)
	signal.Notify(c, os.Interrupt)
	defer func() {
		signal.Stop(c)
		cancel()
	}()
	go func() {
		select {
		case <-c:
			cancel()
		case <-ctx.Done():
		}
	}()

	logger = hclog.New(&hclog.LoggerOptions{
		Name:  "gitlab-migrator",
		Level: hclog.LevelFromString(os.Getenv("LOG_LEVEL")),
	})

	cache = newObjectCache()

	githubToken = os.Getenv("GITHUB_TOKEN")
	if githubToken == "" {
		logger.Error("missing environment variable", "name", "GITHUB_TOKEN")
		os.Exit(1)
	}

	gitlabToken = os.Getenv("GITLAB_TOKEN")
	if gitlabToken == "" {
		logger.Error("missing environment variable", "name", "GITLAB_TOKEN")
		os.Exit(1)
	}

	flag.BoolVar(&loop, "loop", false, "continue migrating until canceled")
	flag.BoolVar(&report, "report", false, "report on primitives to be migrated instead of beginning migration")

	flag.BoolVar(&deleteExistingRepos, "delete-existing-repos", false, "whether existing repositories should be deleted before migrating")
	flag.BoolVar(&enablePullRequests, "migrate-pull-requests", false, "whether pull requests should be migrated")
	flag.BoolVar(&renameMasterToMain, "rename-master-to-main", false, "rename master branch to main and update pull requests")

	flag.StringVar(&githubDomain, "github-domain", defaultGithubDomain, "specifies the GitHub domain to use")
	flag.StringVar(&githubRepo, "github-repo", "", "the GitHub repository to migrate to")
	flag.StringVar(&githubUser, "github-user", "", "specifies the GitHub user to use, who will author any migrated PRs (required)")
	flag.StringVar(&gitlabDomain, "gitlab-domain", defaultGitlabDomain, "specifies the GitLab domain to use")
	flag.StringVar(&gitlabProject, "gitlab-project", "", "the GitLab project to migrate")
	flag.StringVar(&projectsCsvPath, "projects-csv", "", "specifies the path to a CSV file describing projects to migrate (incompatible with -gitlab-project and -github-repo)")

	flag.IntVar(&maxConcurrency, "max-concurrency", 4, "how many projects to migrate in parallel")

	flag.Parse()

	if githubUser == "" {
		githubUser = os.Getenv("GITHUB_USER")
	}

	if githubUser == "" {
		logger.Error("must specify GitHub user")
		os.Exit(1)
	}

	repoSpecifiedInline := githubRepo != "" && gitlabProject != ""
	if repoSpecifiedInline && projectsCsvPath != "" {
		logger.Error("cannot specify -projects-csv and either -github-repo or -gitlab-project at the same time")
		os.Exit(1)
	}
	if !repoSpecifiedInline && projectsCsvPath == "" {
		logger.Error("must specify either -projects-csv or both of -github-repo and -gitlab-project")
		os.Exit(1)
	}

	retryClient := &retryablehttp.Client{
		HTTPClient:   cleanhttp.DefaultPooledClient(),
		Logger:       nil,
		RetryMax:     2,
		RetryWaitMin: 30 * time.Second,
		RetryWaitMax: 300 * time.Second,
	}

	retryClient.Backoff = func(min, max time.Duration, attemptNum int, resp *http.Response) (sleep time.Duration) {
		requestMethod := "unknown"
		requestUrl := "unknown"

		if req := resp.Request; req != nil {
			requestMethod = req.Method
			if req.URL != nil {
				requestUrl = req.URL.String()
			}
		}

		defer func() {
			logger.Trace("waiting before retrying failed API request", "method", requestMethod, "url", requestUrl, "status", resp.StatusCode, "sleep", sleep, "attempt", attemptNum, "max_attempts", retryClient.RetryMax)
		}()

		if resp != nil {
			// Check the Retry-After header
			if s, ok := resp.Header["Retry-After"]; ok {
				if retryAfter, err := strconv.ParseInt(s[0], 10, 64); err == nil {
					sleep = time.Second * time.Duration(retryAfter)
					return
				}
			}

			// Reference:
			// - https://docs.github.com/en/rest/using-the-rest-api/rate-limits-for-the-rest-api?apiVersion=2022-11-28
			// - https://docs.github.com/en/rest/using-the-rest-api/best-practices-for-using-the-rest-api?apiVersion=2022-11-28
			if v, ok := resp.Header["X-Ratelimit-Remaining"]; ok {
				if remaining, err := strconv.ParseInt(v[0], 10, 64); err == nil && remaining == 0 {

					// If x-ratelimit-reset is present, this indicates the UTC timestamp when we can retry
					if w, ok := resp.Header["X-Ratelimit-Reset"]; ok {
						if recoveryEpoch, err := strconv.ParseInt(w[0], 10, 64); err == nil {
							// Add 30 seconds to recovery timestamp for clock differences
							sleep = roundDuration(time.Until(time.Unix(recoveryEpoch+30, 0)), time.Second)
							return
						}
					}

					// Otherwise, wait for 60 seconds
					sleep = 60 * time.Second
					return
				}
			}
		}

		// Exponential backoff
		mult := math.Pow(2, float64(attemptNum)) * float64(min)
		wait := time.Duration(mult)
		if float64(wait) != mult || wait > max {
			wait = max
		}

		sleep = wait
		return
	}

	retryClient.CheckRetry = func(ctx context.Context, resp *http.Response, err error) (bool, error) {
		if err != nil {
			return false, err
		}

		// Potential connection reset
		if resp == nil {
			return true, nil
		}

		errResp := GitHubError{}
		if resp.StatusCode >= 400 && resp.StatusCode < 500 {
			if err = unmarshalResp(resp, &errResp); err != nil {
				return false, err
			}
		}

		// Token not authorized for org
		if resp.StatusCode == http.StatusForbidden {
			if match, err := regexp.MatchString("SAML enforcement", errResp.Message); err != nil {
				return false, fmt.Errorf("matching 403 response: %v", err)
			} else if match {
				msg := errResp.Message
				if errResp.DocumentationURL != "" {
					msg += fmt.Sprintf(" - %s", errResp.DocumentationURL)
				}
				return false, fmt.Errorf("received 403 with response: %v", msg)
			}
		}

		retryableStatuses := []int{
			http.StatusTooManyRequests, // rate-limiting
			http.StatusForbidden,       // rate-limiting

			http.StatusRequestTimeout,
			http.StatusFailedDependency,
			http.StatusInternalServerError,
			http.StatusBadGateway,
			http.StatusServiceUnavailable,
			http.StatusGatewayTimeout,
		}

		requestMethod := "unknown"
		requestUrl := "unknown"

		if req := resp.Request; req != nil {
			requestMethod = req.Method
			if req.URL != nil {
				requestUrl = req.URL.String()
			}
		}

		for _, status := range retryableStatuses {
			if resp.StatusCode == status {
				logger.Trace("retrying failed API request", "method", requestMethod, "url", requestUrl, "status", resp.StatusCode, "message", errResp.Message)
				return true, nil
			}
		}

		return false, nil
	}

	client := githubpagination.NewClient(&retryablehttp.RoundTripper{Client: retryClient}, githubpagination.WithPerPage(100))

	if githubDomain == defaultGithubDomain {
		gh = github.NewClient(client).WithAuthToken(githubToken)
	} else {
		githubUrl := fmt.Sprintf("https://%s", githubDomain)
		if gh, err = github.NewClient(client).WithAuthToken(githubToken).WithEnterpriseURLs(githubUrl, githubUrl); err != nil {
			sendErr(err)
			os.Exit(1)
		}
	}

	gitlabOpts := make([]gitlab.ClientOptionFunc, 0)
	if gitlabDomain != defaultGitlabDomain {
		gitlabUrl := fmt.Sprintf("https://%s", gitlabDomain)
		gitlabOpts = append(gitlabOpts, gitlab.WithBaseURL(gitlabUrl))
	}
	if gl, err = gitlab.NewClient(gitlabToken, gitlabOpts...); err != nil {
		sendErr(err)
		os.Exit(1)
	}

	projects := make([]Project, 0)
	if projectsCsvPath != "" {
		data, err := os.ReadFile(projectsCsvPath)
		if err != nil {
			sendErr(err)
			os.Exit(1)
		}

		// Trim a UTF-8 BOM, if present
		data = bytes.TrimPrefix(data, []byte("\xef\xbb\xbf"))

		if projects, err = csv.NewReader(bytes.NewBuffer(data)).ReadAll(); err != nil {
			sendErr(err)
			os.Exit(1)
		}
	} else {
		projects = []Project{{gitlabProject, githubRepo}}
	}

	if report {
		printReport(ctx, projects)
	} else {
		if err = performMigration(ctx, projects); err != nil {
			sendErr(err)
			os.Exit(1)
		} else if errCount > 0 {
			logger.Warn(fmt.Sprintf("encountered %d errors during migration, review log output for details", errCount))
			os.Exit(1)
		}
	}
}

func printReport(ctx context.Context, projects []Project) {
	logger.Debug("building report")

	results := make([]Report, 0)

	for _, proj := range projects {
		if err := ctx.Err(); err != nil {
			return
		}

		result, err := reportProject(ctx, proj)
		if err != nil {
			errCount++
			sendErr(err)
		}

		if result != nil {
			results = append(results, *result)
		}
	}

	fmt.Println()

	totalMergeRequests := 0
	for _, result := range results {
		totalMergeRequests += result.MergeRequestsCount
		fmt.Printf("%#v\n", result)
	}

	fmt.Println()
	fmt.Printf("Total merge requests: %d\n", totalMergeRequests)
	fmt.Println()
}

func reportProject(ctx context.Context, proj []string) (*Report, error) {
	gitlabPath := strings.Split(proj[0], "/")
	//githubPath := strings.Split(proj[1], "/")

	logger.Debug("searching for GitLab project", "name", gitlabPath[1], "group", gitlabPath[0])
	searchTerm := gitlabPath[1]
	projectResult, _, err := gl.Projects.ListProjects(&gitlab.ListProjectsOptions{Search: &searchTerm})
	if err != nil {
		return nil, fmt.Errorf("listing projects: %v", err)
	}

	var project *gitlab.Project
	for _, item := range projectResult {
		if item == nil {
			continue
		}

		if item.PathWithNamespace == proj[0] {
			logger.Debug("found GitLab project", "name", gitlabPath[1], "group", gitlabPath[0], "project_id", item.ID)
			project = item
		}
	}

	if project == nil {
		return nil, fmt.Errorf("no matching GitLab project found: %s", proj[0])
	}

	var mergeRequests []*gitlab.MergeRequest

	opts := &gitlab.ListProjectMergeRequestsOptions{
		OrderBy: pointer("created_at"),
		Sort:    pointer("asc"),
	}

	logger.Debug("retrieving GitLab merge requests", "name", gitlabPath[1], "group", gitlabPath[0], "project_id", project.ID)
	for {
		result, resp, err := gl.MergeRequests.ListProjectMergeRequests(project.ID, opts)
		if err != nil {
			return nil, fmt.Errorf("retrieving gitlab merge requests: %v", err)
		}

		mergeRequests = append(mergeRequests, result...)

		if resp.NextPage == 0 {
			break
		}

		opts.Page = resp.NextPage
	}

	return &Report{
		GroupName:          gitlabPath[0],
		ProjectName:        gitlabPath[1],
		MergeRequestsCount: len(mergeRequests),
	}, nil
}

func performMigration(ctx context.Context, projects []Project) error {
	concurrency := maxConcurrency
	if len(projects) < maxConcurrency {
		concurrency = len(projects)
	}

	logger.Info(fmt.Sprintf("processing %d project(s) with %d workers", len(projects), concurrency))

	var wg sync.WaitGroup
	queue := make(chan Project, concurrency*2)

	for i := 0; i < concurrency; i++ {
		wg.Add(1)

		go func() {
			defer wg.Done()

			for proj := range queue {
				if err := ctx.Err(); err != nil {
					break
				}

				if err := migrateProject(ctx, proj); err != nil {
					errCount++
					sendErr(err)
				}
			}
		}()
	}

	queueProjects := func() {
		for _, proj := range projects {
			if err := ctx.Err(); err != nil {
				break
			}

			queue <- proj
		}
	}

	if loop {
		logger.Info(fmt.Sprintf("looping migration until canceled"))
		for {
			if err := ctx.Err(); err != nil {
				break
			}

			queueProjects()
		}
	} else {
		queueProjects()
		close(queue)
	}

	wg.Wait()

	return nil
}

func migrateProject(ctx context.Context, proj []string) error {
	gitlabPath := strings.Split(proj[0], "/")
	githubPath := strings.Split(proj[1], "/")

	logger.Info("searching for GitLab project", "name", gitlabPath[1], "group", gitlabPath[0])
	searchTerm := gitlabPath[1]
	projectResult, _, err := gl.Projects.ListProjects(&gitlab.ListProjectsOptions{Search: &searchTerm})
	if err != nil {
		return fmt.Errorf("listing projects: %v", err)
	}

	var project *gitlab.Project
	for _, item := range projectResult {
		if item == nil {
			continue
		}

		if item.PathWithNamespace == proj[0] {
			logger.Debug("found GitLab project", "name", gitlabPath[1], "group", gitlabPath[0], "project_id", item.ID)
			project = item
		}
	}

	if project == nil {
		return fmt.Errorf("no matching GitLab project found: %s", proj[0])
	}

	cloneUrl, err := url.Parse(project.HTTPURLToRepo)
	if err != nil {
		return fmt.Errorf("parsing clone URL: %v", err)
	}

	logger.Info("mirroring repository from GitLab to GitHub", "name", gitlabPath[1], "group", gitlabPath[0], "github_org", githubPath[0], "github_repo", githubPath[1])

	user, err := getGithubUser(ctx, githubPath[0])
	if err != nil {
		return fmt.Errorf("retrieving github user: %v", err)
	}

	var org string
	if strings.EqualFold(*user.Type, "organization") {
		org = githubPath[0]
	} else if !strings.EqualFold(*user.Type, "user") || !strings.EqualFold(*user.Login, githubPath[0]) {
		return fmt.Errorf("configured owner is neither an organization nor the current user: %s", githubPath[0])
	}

	logger.Debug("checking for existing repository on GitHub", "owner", githubPath[0], "repo", githubPath[1])
	_, _, err = gh.Repositories.Get(ctx, githubPath[0], githubPath[1])

	var githubError *github.ErrorResponse
	if err != nil && (!errors.As(err, &githubError) || githubError == nil || githubError.Response == nil || githubError.Response.StatusCode != http.StatusNotFound) {
		return fmt.Errorf("retrieving github repo: %v", err)
	}

	var createRepo, repoDeleted bool
	if err != nil {
		createRepo = true
	} else if deleteExistingRepos {
		logger.Warn("existing repository was found on GitHub, proceeding to delete", "owner", githubPath[0], "repo", githubPath[1])
		if _, err = gh.Repositories.Delete(ctx, githubPath[0], githubPath[1]); err != nil {
			return fmt.Errorf("deleting existing github repo: %v", err)
		}

		createRepo = true
		repoDeleted = true
	}

	defaultBranch := "main"
	if !renameMasterToMain && project.DefaultBranch != "" {
		defaultBranch = project.DefaultBranch
	}

	homepage := fmt.Sprintf("https://%s/%s/%s", gitlabDomain, gitlabPath[0], gitlabPath[1])

	if createRepo {
		if repoDeleted {
			logger.Warn("recreating GitHub repository", "owner", githubPath[0], "repo", githubPath[1])
		} else {
			logger.Debug("repository not found on GitHub, proceeding to create", "owner", githubPath[0], "repo", githubPath[1])
		}
		newRepo := github.Repository{
			Name:          pointer(githubPath[1]),
			Description:   &project.Description,
			Homepage:      &homepage,
			DefaultBranch: &defaultBranch,
			Private:       pointer(true),
			HasIssues:     pointer(true),
			HasProjects:   pointer(true),
			HasWiki:       pointer(true),
		}
		if _, _, err = gh.Repositories.Create(ctx, org, &newRepo); err != nil {
			return fmt.Errorf("creating github repo: %v", err)
		}
	}

	logger.Debug("updating repository settings", "owner", githubPath[0], "repo", githubPath[1])
	description := regexp.MustCompile("\r|\n").ReplaceAllString(project.Description, " ")
	updateRepo := github.Repository{
		Name:              pointer(githubPath[1]),
		Description:       &description,
		Homepage:          &homepage,
		AllowAutoMerge:    pointer(true),
		AllowMergeCommit:  pointer(true),
		AllowRebaseMerge:  pointer(true),
		AllowSquashMerge:  pointer(true),
		AllowUpdateBranch: pointer(true),
	}
	if _, _, err = gh.Repositories.Edit(ctx, githubPath[0], githubPath[1], &updateRepo); err != nil {
		return fmt.Errorf("updating github repo: %v", err)
	}

	cloneUrl.User = url.UserPassword("oauth2", gitlabToken)
	cloneUrlWithCredentials := cloneUrl.String()

	// In-memory filesystem for worktree operations
	fs := memfs.New()

	logger.Debug("cloning repository", "name", gitlabPath[1], "group", gitlabPath[0], "url", project.HTTPURLToRepo)
	repo, err := git.CloneContext(ctx, memory.NewStorage(), fs, &git.CloneOptions{
		URL:        cloneUrlWithCredentials,
		Auth:       nil,
		RemoteName: "gitlab",
		Mirror:     true,
	})
	if err != nil {
		return fmt.Errorf("cloning gitlab repo: %v", err)
	}

	if renameMasterToMain {
		if masterBranch, err := repo.Reference(plumbing.NewBranchReferenceName("master"), false); err == nil {
			logger.Info("renaming master branch to main prior to push", "name", gitlabPath[1], "group", gitlabPath[0], "sha", masterBranch.Hash())

			logger.Debug("creating main branch", "name", gitlabPath[1], "group", gitlabPath[0], "sha", masterBranch.Hash())
			mainBranch := plumbing.NewHashReference(plumbing.NewBranchReferenceName("main"), masterBranch.Hash())
			if err = repo.Storer.SetReference(mainBranch); err != nil {
				return fmt.Errorf("creating main branch: %v", err)
			}

			logger.Debug("deleting master branch", "name", gitlabPath[1], "group", gitlabPath[0], "sha", masterBranch.Hash())
			if err = repo.Storer.RemoveReference(masterBranch.Name()); err != nil {
				return fmt.Errorf("deleting master branch: %v", err)
			}
		}
	}

	githubUrl := fmt.Sprintf("https://%s/%s/%s", githubDomain, githubPath[0], githubPath[1])
	githubUrlWithCredentials := fmt.Sprintf("https://%s:%s@%s/%s/%s", githubUser, githubToken, githubDomain, githubPath[0], githubPath[1])

	logger.Debug("adding remote for GitHub repository", "name", gitlabPath[1], "group", gitlabPath[0], "url", githubUrl)
	if _, err = repo.CreateRemote(&config.RemoteConfig{
		Name:   "github",
		URLs:   []string{githubUrlWithCredentials},
		Mirror: true,
	}); err != nil {
		return fmt.Errorf("adding github remote: %v", err)
	}

	logger.Debug("force-pushing to GitHub repository", "name", gitlabPath[1], "group", gitlabPath[0], "url", githubUrl)
	if err = repo.PushContext(ctx, &git.PushOptions{
		RemoteName: "github",
		Force:      true,
		//Prune:      true, // causes error, attempts to delete main branch
	}); err != nil {
<<<<<<< HEAD
		if errors.Is(err, git.NoErrAlreadyUpToDate) {
=======
		if strings.Contains(err.Error(), "already up-to-date") {
			logger.Debug("repository already up-to-date on GitHub", "name", gitlabPath[1], "group", gitlabPath[0], "url", githubUrl)
		} else {
			return fmt.Errorf("pushing to github repo: %v", err)
		}
	}

	logger.Debug("pushing tags to GitHub repository", "name", gitlabPath[1], "group", gitlabPath[0], "url", githubUrl)
	if err = repo.PushContext(ctx, &git.PushOptions{
		RemoteName: "github",
		Force:      true,
		RefSpecs:   []config.RefSpec{"refs/tags/*:refs/tags/*"},
	}); err != nil {
		upToDateError := errors.New("already up-to-date")
		if errors.As(err, &upToDateError) {
>>>>>>> 749bc5d5
			logger.Debug("repository already up-to-date on GitHub", "name", gitlabPath[1], "group", gitlabPath[0], "url", githubUrl)
		} else {
			return fmt.Errorf("pushing to github repo: %v", err)
		}
	}

	logger.Debug("setting default repository branch", "owner", githubPath[0], "repo", githubPath[1], "branch_name", defaultBranch)
	updateRepo = github.Repository{
		DefaultBranch: &defaultBranch,
	}
	if _, _, err = gh.Repositories.Edit(ctx, githubPath[0], githubPath[1], &updateRepo); err != nil {
		return fmt.Errorf("setting default branch: %v", err)
	}

	if enablePullRequests {
		migratePullRequests(ctx, githubPath, gitlabPath, project, repo)
	}

	return nil
}

func migratePullRequests(ctx context.Context, githubPath, gitlabPath []string, project *gitlab.Project, repo *git.Repository) {
	var mergeRequests []*gitlab.MergeRequest

	opts := &gitlab.ListProjectMergeRequestsOptions{
		OrderBy: pointer("created_at"),
		Sort:    pointer("asc"),
	}

	logger.Debug("retrieving GitLab merge requests", "name", gitlabPath[1], "group", gitlabPath[0], "project_id", project.ID)
	for {
		result, resp, err := gl.MergeRequests.ListProjectMergeRequests(project.ID, opts)
		if err != nil {
			sendErr(fmt.Errorf("retrieving gitlab merge requests: %v", err))
			return
		}

		mergeRequests = append(mergeRequests, result...)

		if resp.NextPage == 0 {
			break
		}

		opts.Page = resp.NextPage
	}

	var successCount, failureCount int
	totalCount := len(mergeRequests)
	logger.Info("migrating merge requests from GitLab to GitHub", "name", gitlabPath[1], "group", gitlabPath[0], "count", totalCount)
	for _, mergeRequest := range mergeRequests {
		if mergeRequest == nil {
			continue
		}

		// Check for context cancellation
		if err := ctx.Err(); err != nil {
			sendErr(fmt.Errorf("preparing to list pull requests: %v", err))
			break
		}

		var cleanUpBranch bool
		var pullRequest *github.PullRequest

		logger.Debug("searching for any existing pull request", "owner", githubPath[0], "repo", githubPath[1], "merge_request_id", mergeRequest.IID)
		//query := fmt.Sprintf("repo:%s/%s is:pr head:%s", githubPath[0], githubPath[1], mergeRequest.SourceBranch)
		query := fmt.Sprintf("repo:%s/%s is:pr", githubPath[0], githubPath[1])
		searchResult, err := getGithubSearchResults(ctx, query)
		if err != nil {
			sendErr(fmt.Errorf("listing pull requests: %v", err))
			continue
		}

		// Look for an existing GitHub pull request
		skip := false
		for _, issue := range searchResult.Issues {
			if issue == nil {
				continue
			}

			// Check for context cancellation
			if err := ctx.Err(); err != nil {
				sendErr(fmt.Errorf("preparing to retrieve pull request: %v", err))
				break
			}

			if issue.IsPullRequest() {
				// Extract the PR number from the URL
				prUrl, err := url.Parse(*issue.PullRequestLinks.URL)
				if err != nil {
					sendErr(fmt.Errorf("parsing pull request url: %v", err))
					skip = true
					break
				}

				if m := regexp.MustCompile(".+/([0-9]+)$").FindStringSubmatch(prUrl.Path); len(m) == 2 {
					prNumber, _ := strconv.Atoi(m[1])
					pr, err := getGithubPullRequest(ctx, githubPath[0], githubPath[1], prNumber)
					if err != nil {
						sendErr(fmt.Errorf("retrieving pull request: %v", err))
						skip = true
						break
					}

					if strings.Contains(pr.GetBody(), fmt.Sprintf("**GitLab MR Number** | %d", mergeRequest.IID)) ||
						strings.Contains(pr.GetBody(), fmt.Sprintf("**GitLab MR Number** | [%d]", mergeRequest.IID)) {
						logger.Debug("found existing pull request", "owner", githubPath[0], "repo", githubPath[1], "pr_number", pr.GetNumber())
						pullRequest = pr
						break
					}
				}
			}
		}
		if skip {
			continue
		}

		// Proceed to create temporary branches when migrating a merged/closed merge request that doesn't yet have a counterpart PR in GitHub (can't create one without a branch)
		if pullRequest == nil && !strings.EqualFold(mergeRequest.State, "opened") {
			logger.Trace("searching for existing branch for closed/merged merge request", "name", gitlabPath[1], "group", gitlabPath[0], "project_id", project.ID, "merge_request_id", mergeRequest.IID, "source_branch", mergeRequest.SourceBranch)

			// Create a worktree
			worktree, err := repo.Worktree()
			if err != nil {
				sendErr(fmt.Errorf("creating worktree: %v", err))
				failureCount++
				continue
			}

			// Generate temporary branch names
			mergeRequest.SourceBranch = fmt.Sprintf("migration-source-%d/%s", mergeRequest.IID, mergeRequest.SourceBranch)
			mergeRequest.TargetBranch = fmt.Sprintf("migration-target-%d/%s", mergeRequest.IID, mergeRequest.TargetBranch)

			logger.Trace("retrieving commits for merge request", "name", gitlabPath[1], "group", gitlabPath[0], "project_id", project.ID, "merge_request_id", mergeRequest.IID)
			mergeRequestCommits, _, err := gl.MergeRequests.GetMergeRequestCommits(project.ID, mergeRequest.IID, &gitlab.GetMergeRequestCommitsOptions{OrderBy: "created_at", Sort: "asc"})
			if err != nil {
				sendErr(fmt.Errorf("retrieving merge request commits: %v", err))
				failureCount++
				continue
			}

			// Some merge requests have no commits, disregard these
			if len(mergeRequestCommits) == 0 {
				continue
			}

			// API is buggy, ordering is not respected, so we'll reorder by commit datestamp
			sort.Slice(mergeRequestCommits, func(i, j int) bool {
				return mergeRequestCommits[i].CommittedDate.Before(*mergeRequestCommits[j].CommittedDate)
			})

			if mergeRequestCommits[0] == nil {
				sendErr(fmt.Errorf("start commit for merge request %d is nil", mergeRequest.IID))
				failureCount++
				continue
			}
			if mergeRequestCommits[len(mergeRequestCommits)-1] == nil {
				sendErr(fmt.Errorf("end commit for merge request %d is nil", mergeRequest.IID))
				failureCount++
				continue
			}

			logger.Trace("inspecting start commit", "name", gitlabPath[1], "group", gitlabPath[0], "project_id", project.ID, "merge_request_id", mergeRequest.IID, "sha", mergeRequestCommits[0].ShortID)
			startCommit, err := object.GetCommit(repo.Storer, plumbing.NewHash(mergeRequestCommits[0].ID))
			if err != nil {
				sendErr(fmt.Errorf("loading start commit: %v", err))
				failureCount++
				continue
			}

			if startCommit.NumParents() == 0 {
				// Orphaned commit, start with an empty branch
				// TODO: this isn't working as hoped, try to figure this out. in the meantime, we'll skip MRs from orphaned branches
				//if err = repo.Storer.SetReference(plumbing.NewSymbolicReference("HEAD", plumbing.ReferenceName(fmt.Sprintf("refs/heads/%s", mergeRequest.TargetBranch)))); err != nil {
				//	return fmt.Errorf("creating empty branch: %s", err)
				//}
				sendErr(fmt.Errorf("start commit %s for merge request %d has no parents", mergeRequestCommits[0].ShortID, mergeRequest.IID))
				continue
			} else {
				// Sometimes we will be starting from a merge commit, so look for a suitable parent commit to branch out from
				var startCommitParent *object.Commit
				for i := 0; i < startCommit.NumParents(); i++ {
					logger.Trace("inspecting start commit parent", "name", gitlabPath[1], "group", gitlabPath[0], "project_id", project.ID, "merge_request_id", mergeRequest.IID, "sha", mergeRequestCommits[0].ShortID)
					startCommitParent, err = startCommit.Parent(0)
					if err != nil {
						sendErr(fmt.Errorf("loading parent commit: %s", err))
					}

					continue
				}

				if startCommitParent == nil {
					sendErr(fmt.Errorf("identifying suitable parent of start commit %s for merge request %d", mergeRequestCommits[0].ShortID, mergeRequest.IID))
					failureCount++
				}

				logger.Trace("creating target branch for merged/closed merge request", "name", gitlabPath[1], "group", gitlabPath[0], "project_id", project.ID, "merge_request_id", mergeRequest.IID, "branch", mergeRequest.TargetBranch, "sha", startCommitParent.Hash)
				if err = worktree.Checkout(&git.CheckoutOptions{
					Create: true,
					Force:  true,
					Branch: plumbing.NewBranchReferenceName(mergeRequest.TargetBranch),
					Hash:   startCommitParent.Hash,
				}); err != nil {
					sendErr(fmt.Errorf("checking out temporary target branch: %v", err))
					failureCount++
					continue
				}
			}

<<<<<<< HEAD
				logger.Debug("pushing branches for merged/closed merge request", "owner", githubPath[0], "repo", githubPath[1], "source_branch", mergeRequest.SourceBranch, "target_branch", mergeRequest.TargetBranch)
				if err = repo.PushContext(ctx, &git.PushOptions{
					RemoteName: "github",
					RefSpecs: []config.RefSpec{
						config.RefSpec(fmt.Sprintf("refs/heads/%[1]s:refs/heads/%[1]s", mergeRequest.SourceBranch)),
						config.RefSpec(fmt.Sprintf("refs/heads/%[1]s:refs/heads/%[1]s", mergeRequest.TargetBranch)),
					},
					Force: true,
				}); err != nil {
					if errors.Is(err, git.NoErrAlreadyUpToDate) {
						logger.Trace("branch already exists and is up-to-date on GitHub", "owner", githubPath[0], "repo", githubPath[1], "source_branch", mergeRequest.SourceBranch, "target_branch", mergeRequest.TargetBranch)
					} else {
						sendErr(fmt.Errorf("pushing temporary branches to github: %v", err))
						failureCount++
						continue
					}
				}
=======
			endHash := plumbing.NewHash(mergeRequestCommits[len(mergeRequestCommits)-1].ID)
			logger.Trace("creating source branch for merged/closed merge request", "name", gitlabPath[1], "group", gitlabPath[0], "project_id", project.ID, "merge_request_id", mergeRequest.IID, "branch", mergeRequest.SourceBranch, "sha", endHash)
			if err = worktree.Checkout(&git.CheckoutOptions{
				Create: true,
				Force:  true,
				Branch: plumbing.NewBranchReferenceName(mergeRequest.SourceBranch),
				Hash:   endHash,
			}); err != nil {
				sendErr(fmt.Errorf("checking out temporary source branch: %v", err))
				failureCount++
				continue
			}
>>>>>>> 749bc5d5

			logger.Debug("pushing branches for merged/closed merge request", "owner", githubPath[0], "repo", githubPath[1], "source_branch", mergeRequest.SourceBranch, "target_branch", mergeRequest.TargetBranch)
			if err = repo.PushContext(ctx, &git.PushOptions{
				RemoteName: "github",
				RefSpecs: []config.RefSpec{
					config.RefSpec(fmt.Sprintf("refs/heads/%[1]s:refs/heads/%[1]s", mergeRequest.SourceBranch)),
					config.RefSpec(fmt.Sprintf("refs/heads/%[1]s:refs/heads/%[1]s", mergeRequest.TargetBranch)),
				},
				Force: true,
			}); err != nil {
				upToDateError := errors.New("already up-to-date")
				if errors.As(err, &upToDateError) {
					logger.Trace("branch already exists and is up-to-date on GitHub", "owner", githubPath[0], "repo", githubPath[1], "source_branch", mergeRequest.SourceBranch, "target_branch", mergeRequest.TargetBranch)
				} else {
					sendErr(fmt.Errorf("pushing temporary branches to github: %v", err))
					failureCount++
					continue
				}
			}

			// We will clean up these temporary branches after configuring and closing the pull request
			cleanUpBranch = true
		}

		if renameMasterToMain && mergeRequest.TargetBranch == "master" {
			logger.Trace("changing target branch from master to main", "name", gitlabPath[1], "group", gitlabPath[0], "project_id", project.ID, "merge_request_id", mergeRequest.IID)
			mergeRequest.TargetBranch = "main"
		}

		githubAuthorName := mergeRequest.Author.Name

		author, err := getGitlabUser(mergeRequest.Author.Username)
		if err != nil {
			sendErr(fmt.Errorf("retrieving gitlab user: %v", err))
			failureCount++
			continue
		}
		if author.WebsiteURL != "" {
			githubAuthorName = "@" + strings.TrimPrefix(strings.ToLower(author.WebsiteURL), "https://github.com/")
		}

		originalState := ""
		if !strings.EqualFold(mergeRequest.State, "opened") {
			originalState = fmt.Sprintf("> This merge request was originally **%s** on GitLab", mergeRequest.State)
		}

		logger.Debug("determining merge request approvers", "name", gitlabPath[1], "group", gitlabPath[0], "project_id", project.ID, "merge_request_id", mergeRequest.IID)
		approvers := make([]string, 0)
		awards, _, err := gl.AwardEmoji.ListMergeRequestAwardEmoji(project.ID, mergeRequest.IID, &gitlab.ListAwardEmojiOptions{PerPage: 100})
		if err != nil {
			sendErr(fmt.Errorf("listing merge request awards: %v", err))
		} else {
			for _, award := range awards {
				if award.Name == "thumbsup" {
					approver := award.User.Name

					approverUser, err := getGitlabUser(award.User.Username)
					if err != nil {
						sendErr(fmt.Errorf("retrieving gitlab user: %v", err))
						continue
					}
					if approverUser.WebsiteURL != "" {
						approver = "@" + strings.TrimPrefix(strings.ToLower(approverUser.WebsiteURL), "https://github.com/")
					}

					approvers = append(approvers, approver)
				}
			}
		}

		description := mergeRequest.Description
		if strings.TrimSpace(description) == "" {
			description = "_No description_"
		}

		slices.Sort(approvers)
		approval := strings.Join(approvers, ", ")
		if approval == "" {
			approval = "_No approvers_"
		}

		closeDate := ""
		if mergeRequest.State == "closed" && mergeRequest.ClosedAt != nil {
			closeDate = fmt.Sprintf("\n> | **Date Originally Closed** | %s |", mergeRequest.ClosedAt.Format(dateFormat))
		} else if mergeRequest.State == "merged" && mergeRequest.MergedAt != nil {
			closeDate = fmt.Sprintf("\n> | **Date Originally Merged** | %s |", mergeRequest.MergedAt.Format(dateFormat))
		}

		mergeRequestTitle := mergeRequest.Title
		if len(mergeRequestTitle) > 40 {
			mergeRequestTitle = mergeRequestTitle[:40] + "..."
		}

		body := fmt.Sprintf(`> [!NOTE]
> This pull request was migrated from GitLab
>
> |      |      |
> | ---- | ---- |
> | **Original Author** | %[1]s |
> | **GitLab Project** | [%[4]s/%[5]s](https://%[10]s/%[4]s/%[5]s) |
> | **GitLab Merge Request** | [%[11]s](https://%[10]s/%[4]s/%[5]s/merge_requests/%[2]d) |
> | **GitLab MR Number** | [%[2]d](https://%[10]s/%[4]s/%[5]s/merge_requests/%[2]d) |
> | **Date Originally Opened** | %[6]s |%[7]s
> | **Approved on GitLab by** | %[8]s |
> |      |      |
>
%[9]s

## Original Description

%[3]s`, githubAuthorName, mergeRequest.IID, description, gitlabPath[0], gitlabPath[1], mergeRequest.CreatedAt.Format(dateFormat), closeDate, approval, originalState, gitlabDomain, mergeRequestTitle)

		if pullRequest == nil {
			logger.Info("creating pull request", "owner", githubPath[0], "repo", githubPath[1], "source_branch", mergeRequest.SourceBranch, "target_branch", mergeRequest.TargetBranch)
			newPullRequest := github.NewPullRequest{
				Title:               &mergeRequest.Title,
				Head:                &mergeRequest.SourceBranch,
				Base:                &mergeRequest.TargetBranch,
				Body:                &body,
				MaintainerCanModify: pointer(true),
				Draft:               &mergeRequest.Draft,
			}
			if pullRequest, _, err = gh.PullRequests.Create(ctx, githubPath[0], githubPath[1], &newPullRequest); err != nil {
				sendErr(fmt.Errorf("creating pull request: %v", err))
				failureCount++
				continue
			}

			if mergeRequest.State == "closed" || mergeRequest.State == "merged" {
				logger.Debug("closing pull request", "owner", githubPath[0], "repo", githubPath[1], "pr_number", pullRequest.GetNumber())

				pullRequest.State = pointer("closed")
				if pullRequest, _, err = gh.PullRequests.Edit(ctx, githubPath[0], githubPath[1], pullRequest.GetNumber(), pullRequest); err != nil {
					sendErr(fmt.Errorf("updating pull request: %v", err))
					failureCount++
					continue
				}
			}

		} else {
			var newState *string
			switch mergeRequest.State {
			case "opened":
				newState = pointer("open")
			case "closed", "merged":
				newState = pointer("closed")
			}

			if pullRequest.State != nil && newState != nil && *pullRequest.State != *newState {
				pullRequestState := &github.PullRequest{
					Number: pullRequest.Number,
					State:  newState,
				}

				if pullRequest, _, err = gh.PullRequests.Edit(ctx, githubPath[0], githubPath[1], pullRequestState.GetNumber(), pullRequestState); err != nil {
					sendErr(fmt.Errorf("updating pull request state: %v", err))
					failureCount++
					continue
				}
			}

			if (newState != nil && (pullRequest.State == nil || *pullRequest.State != *newState)) ||
				(pullRequest.Title == nil || *pullRequest.Title != mergeRequest.Title) ||
				(pullRequest.Body == nil || *pullRequest.Body != body) ||
				(pullRequest.Draft == nil || *pullRequest.Draft != mergeRequest.Draft) {
				logger.Info("updating pull request", "owner", githubPath[0], "repo", githubPath[1], "pr_number", pullRequest.GetNumber())

				pullRequest.Title = &mergeRequest.Title
				pullRequest.Body = &body
				pullRequest.Draft = &mergeRequest.Draft
				pullRequest.MaintainerCanModify = nil
				if pullRequest, _, err = gh.PullRequests.Edit(ctx, githubPath[0], githubPath[1], pullRequest.GetNumber(), pullRequest); err != nil {
					sendErr(fmt.Errorf("updating pull request: %v", err))
					failureCount++
					continue
				}
			} else {
				logger.Trace("existing pull request is up-to-date", "owner", githubPath[0], "repo", githubPath[1], "pr_number", pullRequest.GetNumber())
			}
		}

		if cleanUpBranch {
			logger.Debug("deleting temporary branches for closed pull request", "owner", githubPath[0], "repo", githubPath[1], "pr_number", pullRequest.GetNumber(), "source_branch", mergeRequest.SourceBranch, "target_branch", mergeRequest.TargetBranch)
			if err = repo.PushContext(ctx, &git.PushOptions{
				RemoteName: "github",
				RefSpecs: []config.RefSpec{
					config.RefSpec(fmt.Sprintf(":refs/heads/%s", mergeRequest.SourceBranch)),
					config.RefSpec(fmt.Sprintf(":refs/heads/%s", mergeRequest.TargetBranch)),
				},
				Force: true,
			}); err != nil {
				if errors.Is(err, git.NoErrAlreadyUpToDate) {
					logger.Trace("branches already deleted on GitHub", "owner", githubPath[0], "repo", githubPath[1], "pr_number", pullRequest.GetNumber(), "source_branch", mergeRequest.SourceBranch, "target_branch", mergeRequest.TargetBranch)
				} else {
					sendErr(fmt.Errorf("pushing branch deletions to github: %v", err))
					failureCount++
					continue
				}
			}
		}

		var comments []*gitlab.Note
		skipComments := false
		opts := &gitlab.ListMergeRequestNotesOptions{
			OrderBy: pointer("created_at"),
			Sort:    pointer("asc"),
		}

		logger.Debug("retrieving GitLab merge request comments", "name", gitlabPath[1], "group", gitlabPath[0], "project_id", project.ID, "merge_request_id", mergeRequest.IID)
		for {
			result, resp, err := gl.Notes.ListMergeRequestNotes(project.ID, mergeRequest.IID, opts)
			if err != nil {
				sendErr(fmt.Errorf("listing merge request notes: %v", err))
				skipComments = true
				break
			}

			comments = append(comments, result...)

			if resp.NextPage == 0 {
				break
			}

			opts.Page = resp.NextPage
		}

		if skipComments {
			failureCount++
		} else {
			logger.Debug("retrieving GitHub pull request comments", "owner", githubPath[0], "repo", githubPath[1], "pr_number", pullRequest.GetNumber())
			prComments, _, err := gh.Issues.ListComments(ctx, githubPath[0], githubPath[1], pullRequest.GetNumber(), &github.IssueListCommentsOptions{Sort: pointer("created"), Direction: pointer("asc")})
			if err != nil {
				sendErr(fmt.Errorf("listing pull request comments: %v", err))
			} else {
				logger.Info("migrating merge request comments from GitLab to GitHub", "owner", githubPath[0], "repo", githubPath[1], "pr_number", pullRequest.GetNumber(), "count", len(comments))

				for _, comment := range comments {
					if comment == nil || comment.System {
						continue
					}

					githubCommentAuthorName := comment.Author.Name

					commentAuthor, err := getGitlabUser(comment.Author.Username)
					if err != nil {
						sendErr(fmt.Errorf("retrieving gitlab user: %v", err))
						failureCount++
						break
					}
					if commentAuthor.WebsiteURL != "" {
						githubCommentAuthorName = "@" + strings.TrimPrefix(strings.ToLower(commentAuthor.WebsiteURL), "https://github.com/")
					}

					commentBody := fmt.Sprintf(`> [!NOTE]
> This comment was migrated from GitLab
>
> |      |      |
> | ---- | ---- |
> | **Original Author** | %[1]s |
> | **Note ID** | %[2]d |
> | **Date Originally Created** | %[3]s |
> |      |      |
>

## Original Comment

%[4]s`, githubCommentAuthorName, comment.ID, comment.CreatedAt.Format("Mon, 2 Jan 2006"), comment.Body)

					foundExistingComment := false
					for _, prComment := range prComments {
						if prComment == nil {
							continue
						}

						if strings.Contains(prComment.GetBody(), fmt.Sprintf("**Note ID** | %d", comment.ID)) {
							foundExistingComment = true

							if prComment.Body == nil || *prComment.Body != commentBody {
								logger.Debug("updating pull request comment", "owner", githubPath[0], "repo", githubPath[1], "pr_number", pullRequest.GetNumber(), "comment_id", prComment.GetID())
								prComment.Body = &commentBody
								if _, _, err = gh.Issues.EditComment(ctx, githubPath[0], githubPath[1], prComment.GetID(), prComment); err != nil {
									sendErr(fmt.Errorf("updating pull request comments: %v", err))
									failureCount++
									break
								}
							}
						} else {
							logger.Trace("existing pull request comment is up-to-date", "owner", githubPath[0], "repo", githubPath[1], "pr_number", pullRequest.GetNumber(), "comment_id", prComment.GetID())
						}
					}

					if !foundExistingComment {
						logger.Debug("creating pull request comment", "owner", githubPath[0], "repo", githubPath[1], "pr_number", pullRequest.GetNumber())
						newComment := github.IssueComment{
							Body: &commentBody,
						}
						if _, _, err = gh.Issues.CreateComment(ctx, githubPath[0], githubPath[1], pullRequest.GetNumber(), &newComment); err != nil {
							sendErr(fmt.Errorf("creating pull request comment: %v", err))
							failureCount++
							break
						}
					}
				}
			}

			successCount++
		}
	}

	skippedCount := totalCount - successCount - failureCount

	logger.Info("migrated merge requests from GitLab to GitHub", "name", gitlabPath[1], "group", gitlabPath[0], "successful", successCount, "failed", failureCount, "skipped", skippedCount)
}<|MERGE_RESOLUTION|>--- conflicted
+++ resolved
@@ -676,10 +676,7 @@
 		Force:      true,
 		//Prune:      true, // causes error, attempts to delete main branch
 	}); err != nil {
-<<<<<<< HEAD
 		if errors.Is(err, git.NoErrAlreadyUpToDate) {
-=======
-		if strings.Contains(err.Error(), "already up-to-date") {
 			logger.Debug("repository already up-to-date on GitHub", "name", gitlabPath[1], "group", gitlabPath[0], "url", githubUrl)
 		} else {
 			return fmt.Errorf("pushing to github repo: %v", err)
@@ -692,9 +689,7 @@
 		Force:      true,
 		RefSpecs:   []config.RefSpec{"refs/tags/*:refs/tags/*"},
 	}); err != nil {
-		upToDateError := errors.New("already up-to-date")
-		if errors.As(err, &upToDateError) {
->>>>>>> 749bc5d5
+		if errors.Is(err, git.NoErrAlreadyUpToDate) {
 			logger.Debug("repository already up-to-date on GitHub", "name", gitlabPath[1], "group", gitlabPath[0], "url", githubUrl)
 		} else {
 			return fmt.Errorf("pushing to github repo: %v", err)
@@ -903,25 +898,6 @@
 				}
 			}
 
-<<<<<<< HEAD
-				logger.Debug("pushing branches for merged/closed merge request", "owner", githubPath[0], "repo", githubPath[1], "source_branch", mergeRequest.SourceBranch, "target_branch", mergeRequest.TargetBranch)
-				if err = repo.PushContext(ctx, &git.PushOptions{
-					RemoteName: "github",
-					RefSpecs: []config.RefSpec{
-						config.RefSpec(fmt.Sprintf("refs/heads/%[1]s:refs/heads/%[1]s", mergeRequest.SourceBranch)),
-						config.RefSpec(fmt.Sprintf("refs/heads/%[1]s:refs/heads/%[1]s", mergeRequest.TargetBranch)),
-					},
-					Force: true,
-				}); err != nil {
-					if errors.Is(err, git.NoErrAlreadyUpToDate) {
-						logger.Trace("branch already exists and is up-to-date on GitHub", "owner", githubPath[0], "repo", githubPath[1], "source_branch", mergeRequest.SourceBranch, "target_branch", mergeRequest.TargetBranch)
-					} else {
-						sendErr(fmt.Errorf("pushing temporary branches to github: %v", err))
-						failureCount++
-						continue
-					}
-				}
-=======
 			endHash := plumbing.NewHash(mergeRequestCommits[len(mergeRequestCommits)-1].ID)
 			logger.Trace("creating source branch for merged/closed merge request", "name", gitlabPath[1], "group", gitlabPath[0], "project_id", project.ID, "merge_request_id", mergeRequest.IID, "branch", mergeRequest.SourceBranch, "sha", endHash)
 			if err = worktree.Checkout(&git.CheckoutOptions{
@@ -934,7 +910,6 @@
 				failureCount++
 				continue
 			}
->>>>>>> 749bc5d5
 
 			logger.Debug("pushing branches for merged/closed merge request", "owner", githubPath[0], "repo", githubPath[1], "source_branch", mergeRequest.SourceBranch, "target_branch", mergeRequest.TargetBranch)
 			if err = repo.PushContext(ctx, &git.PushOptions{
@@ -945,8 +920,7 @@
 				},
 				Force: true,
 			}); err != nil {
-				upToDateError := errors.New("already up-to-date")
-				if errors.As(err, &upToDateError) {
+				if errors.Is(err, git.NoErrAlreadyUpToDate) {
 					logger.Trace("branch already exists and is up-to-date on GitHub", "owner", githubPath[0], "repo", githubPath[1], "source_branch", mergeRequest.SourceBranch, "target_branch", mergeRequest.TargetBranch)
 				} else {
 					sendErr(fmt.Errorf("pushing temporary branches to github: %v", err))
